# Copyright 2019 Kemal Kurniawan
#
# Licensed under the Apache License, Version 2.0 (the "License");
# you may not use this file except in compliance with the License.
# You may obtain a copy of the License at
#
#     http://www.apache.org/licenses/LICENSE-2.0
#
# Unless required by applicable law or agreed to in writing, software
# distributed under the License is distributed on an "AS IS" BASIS,
# WITHOUT WARRANTIES OR CONDITIONS OF ANY KIND, either express or implied.
# See the License for the specific language governing permissions and
# limitations under the License.

from collections import defaultdict
from typing import Any, Callable, Dict, Iterable, List, Optional

from rnnr.event import Event

Callback = Callable[[dict], None]


class Runner:
    """A neural network runner.

    A runner provides a thin abstraction of iterating over batches for several epochs,
    which is typically done in neural network training. To customize the behavior during
    a run, a runner provides a way to listen to events emitted during such run.
    To listen to an event, call `Runner.on` and provide a callback which will be called
    when the event is emitted. An event callback is a callable that accepts a `dict`
    and returns nothing. The `dict` is the state of the run. By default, the state contains:

<<<<<<< HEAD
    * ``runner`` - the runner object itself.
    * ``batches`` - iterable of batches which constitutes an epoch.
    * ``max_epoch`` - maximum number of epochs to run.
    * ``n_iters`` - current number of batch iterations.
    * ``epoch`` - current number of epoch. Not available to callbacks of `Event.STARTED`
      and `Event.FINISHED`.
    * ``batch`` - current batch retrieved from ``state['batches']``. Only available to
      callbacks of `Event.BATCH_STARTED` and `Event.BATCH_FINISHED`, as well as ``batch_fn``
      passed to `~Runner.run`.
=======
    * ``batches`` - Iterable of batches which constitutes an epoch.
    * ``max_epoch`` - Maximum number of epochs to run.
    * ``n_iters`` - Current number of batch iterations.
    * ``running`` - A boolean which equals ``True`` if the runner is still running. Only
      equals ``False`` for callbacks of `Event.FINISHED`. Can be set to ``False`` to stop
      the runner earlier. Note that the appropriate callbacks for ``Event.*_FINISHED``
      events are still called before the runner truly stops.
    * ``epoch`` - Current number of epoch. Not available to callbacks of `Event.FINISHED`.
    * ``batch`` - Current batch retrieved from ``state['batches']``. Only available to
      callbacks of `Event.BATCH_STARTED`, `Event.BATCH`, and `Event.BATCH_FINISHED`.

    Args:
        initial_state: Update the runner's state with this dict at the start of a run.
>>>>>>> 24f07422

    Note:
        Callbacks for an event are called in the order they are passed to `~Runner.on`.
    """

    def __init__(self, initial_state: Optional[dict] = None) -> None:
        if initial_state is None:
            initial_state = {}
        self._initial_state = initial_state
        self._callbacks: Dict[Event, List[Callback]] = defaultdict(list)

    def on(self, event: Event, callbacks=None):
        """Add single/multiple callback(s) to listen to an event.

        If ``callbacks`` is ``None``, this method returns a decorator which accepts
        a single callback for the event. If ``callbacks`` is a sequence of callbacks,
        they will all be added as listeners to the event *in order*.

        Args:
            event: Event to listen.
            callbacks: Callback(s) for the event.

        Returns:
            A decorator which accepts a callback, if ``callbacks`` is ``None``.
        """
        if callbacks is not None:
            cblist = self._callbacks[event]
            try:
                cblist.extend(callbacks)
            except TypeError:  # must be a single callback
                cblist.append(callbacks)
            return

        def decorator(cb: Callback) -> Callback:
            self._callbacks[event].append(cb)
            return cb

        return decorator

    def run(self, batches: Iterable[Any], max_epoch: int = 1) -> dict:
        """Run on the given batches for a number of epochs.

        Args:
            batches: Batches to iterate over in an epoch.
            max_epoch: Maximum number of epochs to run.

        Returns:
            State of the run at the end.
        """
<<<<<<< HEAD
        self._running = True
        state: dict = {'runner': self, 'max_epoch': max_epoch, 'batches': batches, 'n_iters': 0}
=======
        state: dict = {
            'max_epoch': max_epoch,
            'batches': batches,
            'n_iters': 0,
            'running': True,
            'epoch': 0,
        }
        state.update(self._initial_state)
>>>>>>> 24f07422

        self._emit(Event.STARTED, state)
        for epoch in range(1, max_epoch + 1):
            if not state['running']:
                break

            state['epoch'] = epoch
            self._emit(Event.EPOCH_STARTED, state)

            for batch in batches:
                if not state['running']:
                    break
                state['n_iters'] += 1
                state['batch'] = batch
                self._emit(Event.BATCH_STARTED, state)
                self._emit(Event.BATCH, state)
                self._emit(Event.BATCH_FINISHED, state)

            state.pop('batch', None)
            self._emit(Event.EPOCH_FINISHED, state)
        state.pop('epoch', None)
        state['running'] = False
        self._emit(Event.FINISHED, state)
        return state

    def _emit(self, event: Event, state: dict) -> None:
        for callback in self._callbacks[event]:
            callback(state)<|MERGE_RESOLUTION|>--- conflicted
+++ resolved
@@ -30,17 +30,6 @@
     when the event is emitted. An event callback is a callable that accepts a `dict`
     and returns nothing. The `dict` is the state of the run. By default, the state contains:
 
-<<<<<<< HEAD
-    * ``runner`` - the runner object itself.
-    * ``batches`` - iterable of batches which constitutes an epoch.
-    * ``max_epoch`` - maximum number of epochs to run.
-    * ``n_iters`` - current number of batch iterations.
-    * ``epoch`` - current number of epoch. Not available to callbacks of `Event.STARTED`
-      and `Event.FINISHED`.
-    * ``batch`` - current batch retrieved from ``state['batches']``. Only available to
-      callbacks of `Event.BATCH_STARTED` and `Event.BATCH_FINISHED`, as well as ``batch_fn``
-      passed to `~Runner.run`.
-=======
     * ``batches`` - Iterable of batches which constitutes an epoch.
     * ``max_epoch`` - Maximum number of epochs to run.
     * ``n_iters`` - Current number of batch iterations.
@@ -54,7 +43,6 @@
 
     Args:
         initial_state: Update the runner's state with this dict at the start of a run.
->>>>>>> 24f07422
 
     Note:
         Callbacks for an event are called in the order they are passed to `~Runner.on`.
@@ -104,10 +92,6 @@
         Returns:
             State of the run at the end.
         """
-<<<<<<< HEAD
-        self._running = True
-        state: dict = {'runner': self, 'max_epoch': max_epoch, 'batches': batches, 'n_iters': 0}
-=======
         state: dict = {
             'max_epoch': max_epoch,
             'batches': batches,
@@ -116,7 +100,6 @@
             'epoch': 0,
         }
         state.update(self._initial_state)
->>>>>>> 24f07422
 
         self._emit(Event.STARTED, state)
         for epoch in range(1, max_epoch + 1):
