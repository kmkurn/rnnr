from unittest.mock import Mock

from rnnr import Event, Runner


def test_run(runner):
    batches, max_epoch = range(10), 5
    state = runner.run(batches, max_epoch=max_epoch)

    assert set(state) == {'batches', 'max_epoch', 'n_iters', 'running'}
    assert state['batches'] == batches
    assert state['max_epoch'] == max_epoch
    assert state['n_iters'] == len(batches) * max_epoch
    assert not state['running']


class TestOn:
    def test_started(self, runner):
        batches, max_epoch = range(10), 5

        def on_started(state):
<<<<<<< HEAD
            assert set(state) == {'runner', 'batches', 'max_epoch', 'n_iters'}
            assert state['runner'] is runner
            assert state['batches'] == batches
            assert state['max_epoch'] == max_epoch
            assert state['n_iters'] == 0
=======
            assert set(state) == {'batches', 'max_epoch', 'n_iters', 'running', 'epoch'}
            assert state['batches'] == batches
            assert state['max_epoch'] == max_epoch
            assert state['n_iters'] == 0
            assert state['running']
            assert state['epoch'] == 0
>>>>>>> 24f07422

        runner.on(Event.STARTED, on_started)
        runner.run(batches, max_epoch=max_epoch)

    def test_epoch_started(self, runner):
        batches, max_epoch, n_calls = range(10), 5, 0

        def on_epoch_started(state):
            nonlocal n_calls
<<<<<<< HEAD
            assert set(state) == {'runner', 'batches', 'max_epoch', 'epoch', 'n_iters'}
            assert state['runner'] is runner
=======
            assert set(state) == {'batches', 'max_epoch', 'epoch', 'n_iters', 'running'}
>>>>>>> 24f07422
            assert state['batches'] == batches
            assert state['max_epoch'] == max_epoch
            assert state['epoch'] == n_calls + 1
            assert state['n_iters'] == n_calls * len(batches)
<<<<<<< HEAD
=======
            assert state['running']
>>>>>>> 24f07422
            n_calls += 1

        runner.on(Event.EPOCH_STARTED, on_epoch_started)
        runner.run(batches, max_epoch=max_epoch)

    def test_batch_started(self, runner):
        batches, max_epoch, n_calls = range(10), 5, 0

        def on_batch_started(state):
            nonlocal n_calls
<<<<<<< HEAD
            assert set(state) == {'runner', 'batches', 'max_epoch', 'epoch', 'batch', 'n_iters'}
            assert state['runner'] is runner
=======
            assert set(state) == {
                'batches', 'max_epoch', 'epoch', 'batch', 'n_iters', 'running'
            }
>>>>>>> 24f07422
            assert state['batches'] == batches
            assert state['max_epoch'] == max_epoch
            assert state['epoch'] == n_calls // len(batches) + 1
            assert state['batch'] == batches[n_calls % len(batches)]
            assert state['n_iters'] == n_calls + 1
<<<<<<< HEAD
=======
            assert state['running']
>>>>>>> 24f07422
            n_calls += 1

        runner.on(Event.BATCH_STARTED, on_batch_started)
        runner.run(batches, max_epoch=max_epoch)

    def test_batch(self, runner):
        batches, max_epoch, n_calls = range(10), 5, 0

        @runner.on(Event.BATCH)
        def on_batch(state):
            nonlocal n_calls
            assert set(state) == {
                'batches', 'max_epoch', 'epoch', 'batch', 'n_iters', 'running'
            }
            assert state['batches'] == batches
            assert state['max_epoch'] == max_epoch
            assert state['epoch'] == n_calls // len(batches) + 1
            assert state['batch'] == batches[n_calls % len(batches)]
            assert state['n_iters'] == n_calls + 1
            assert state['running']
            n_calls += 1

        runner.run(batches, max_epoch=max_epoch)
        assert n_calls == len(batches) * max_epoch

    def test_batch_finished(self, runner):
        batches, max_epoch, n_calls = range(10), 5, 0

        @runner.on(Event.BATCH)
        def on_batch(state):
            state['output'] = state['batch']**2

        def on_batch_finished(state):
            nonlocal n_calls
            assert set(state) == {
<<<<<<< HEAD
                'runner', 'batches', 'max_epoch', 'epoch', 'batch', 'output', 'n_iters'
            }
            assert state['runner'] is runner
=======
                'batches', 'max_epoch', 'epoch', 'batch', 'output', 'n_iters', 'running'
            }
>>>>>>> 24f07422
            assert state['batches'] == batches
            assert state['max_epoch'] == max_epoch
            assert state['epoch'] == n_calls // len(batches) + 1
            assert state['batch'] == batches[n_calls % len(batches)]
            assert state['output'] == state['batch']**2
            assert state['n_iters'] == n_calls + 1
<<<<<<< HEAD
=======
            assert state['running']
>>>>>>> 24f07422
            n_calls += 1

        runner.on(Event.BATCH_FINISHED, on_batch_finished)
        runner.run(batches, max_epoch=max_epoch)

    def test_epoch_finished(self, runner):
        batches, max_epoch, n_calls = range(10), 5, 0

        def on_epoch_finished(state):
            nonlocal n_calls
<<<<<<< HEAD
            assert set(state) == {'runner', 'batches', 'max_epoch', 'epoch', 'n_iters'}
            assert state['runner'] is runner
=======
            assert set(state) == {'batches', 'max_epoch', 'epoch', 'n_iters', 'running'}
>>>>>>> 24f07422
            assert state['batches'] == batches
            assert state['max_epoch'] == max_epoch
            assert state['epoch'] == n_calls + 1
            assert state['n_iters'] == (n_calls + 1) * len(batches)
<<<<<<< HEAD
=======
            assert state['running']
>>>>>>> 24f07422
            n_calls += 1

        runner.on(Event.EPOCH_FINISHED, on_epoch_finished)
        runner.run(batches, max_epoch=max_epoch)

    def test_finished(self, runner):
        batches, max_epoch = range(10), 5

        def on_finished(state):
<<<<<<< HEAD
            assert set(state) == {'runner', 'batches', 'max_epoch', 'n_iters'}
            assert state['runner'] is runner
            assert state['batches'] == batches
            assert state['max_epoch'] == max_epoch
            assert state['n_iters'] == max_epoch * len(batches)
=======
            assert set(state) == {'batches', 'max_epoch', 'n_iters', 'running'}
            assert state['batches'] == batches
            assert state['max_epoch'] == max_epoch
            assert state['n_iters'] == max_epoch * len(batches)
            assert not state['running']
>>>>>>> 24f07422

        runner.on(Event.FINISHED, on_finished)
        runner.run(batches, max_epoch=max_epoch)

    def test_as_decorator(self, runner):
        n_calls, max_epoch = 0, 10

        @runner.on(Event.EPOCH_STARTED)
        def increment(state):
            nonlocal n_calls
            n_calls += 1

        runner.run(range(5), max_epoch=max_epoch)
        assert n_calls == max_epoch

    def test_multiple_callbacks(self, runner):
        mock_escb1, mock_escb2, max_epoch = Mock(), Mock(), 10
        runner.on(Event.EPOCH_STARTED, [mock_escb1, mock_escb2])
        runner.run(range(5), max_epoch=max_epoch)

        assert mock_escb1.call_count == max_epoch
        assert mock_escb2.call_count == max_epoch


class TestStop:
    def test_on_batch_started(self, runner):
        mock_escallback = Mock()
        mock_bfcallback = Mock()
        mock_efcallback = Mock()
        batches = range(10)

        def bscallback(state):
            if state['batch'] == 3:
                state['running'] = False

        runner.on(Event.EPOCH_STARTED, mock_escallback)
        runner.on(Event.BATCH_STARTED, bscallback)
        runner.on(Event.BATCH_FINISHED, mock_bfcallback)
        runner.on(Event.EPOCH_FINISHED, mock_efcallback)
        runner.run(batches, max_epoch=2)

        assert mock_escallback.call_count == 1
        assert mock_bfcallback.call_count == 4
        assert mock_efcallback.call_count == 1

    def test_on_epoch_started(self, runner):
        mock_bscallback = Mock()
        mock_bfcallback = Mock()
        mock_efcallback = Mock()
        batches = range(10)

        def escallback(state):
            if state['epoch'] == 1:
                state['running'] = False

        runner.on(Event.EPOCH_STARTED, escallback)
        runner.on(Event.BATCH_STARTED, mock_bscallback)
        runner.on(Event.BATCH_FINISHED, mock_bfcallback)
        runner.on(Event.EPOCH_FINISHED, mock_efcallback)
        runner.run(batches, max_epoch=7)

        assert mock_bscallback.call_count == 0
        assert mock_bfcallback.call_count == 0
        assert mock_efcallback.call_count == 1


def test_init_state():
    init_state = {'batches': range(7)}
    runner = Runner(init_state)

    @runner.on(Event.STARTED)
    def on_started(state):
        for k, v in init_state.items():
            assert state[k] == v

    runner.run(range(5))<|MERGE_RESOLUTION|>--- conflicted
+++ resolved
@@ -19,20 +19,12 @@
         batches, max_epoch = range(10), 5
 
         def on_started(state):
-<<<<<<< HEAD
-            assert set(state) == {'runner', 'batches', 'max_epoch', 'n_iters'}
-            assert state['runner'] is runner
+            assert set(state) == {'batches', 'max_epoch', 'n_iters', 'running', 'epoch'}
             assert state['batches'] == batches
             assert state['max_epoch'] == max_epoch
             assert state['n_iters'] == 0
-=======
-            assert set(state) == {'batches', 'max_epoch', 'n_iters', 'running', 'epoch'}
-            assert state['batches'] == batches
-            assert state['max_epoch'] == max_epoch
-            assert state['n_iters'] == 0
             assert state['running']
             assert state['epoch'] == 0
->>>>>>> 24f07422
 
         runner.on(Event.STARTED, on_started)
         runner.run(batches, max_epoch=max_epoch)
@@ -42,20 +34,12 @@
 
         def on_epoch_started(state):
             nonlocal n_calls
-<<<<<<< HEAD
-            assert set(state) == {'runner', 'batches', 'max_epoch', 'epoch', 'n_iters'}
-            assert state['runner'] is runner
-=======
             assert set(state) == {'batches', 'max_epoch', 'epoch', 'n_iters', 'running'}
->>>>>>> 24f07422
             assert state['batches'] == batches
             assert state['max_epoch'] == max_epoch
             assert state['epoch'] == n_calls + 1
             assert state['n_iters'] == n_calls * len(batches)
-<<<<<<< HEAD
-=======
-            assert state['running']
->>>>>>> 24f07422
+            assert state['running']
             n_calls += 1
 
         runner.on(Event.EPOCH_STARTED, on_epoch_started)
@@ -66,23 +50,15 @@
 
         def on_batch_started(state):
             nonlocal n_calls
-<<<<<<< HEAD
-            assert set(state) == {'runner', 'batches', 'max_epoch', 'epoch', 'batch', 'n_iters'}
-            assert state['runner'] is runner
-=======
             assert set(state) == {
                 'batches', 'max_epoch', 'epoch', 'batch', 'n_iters', 'running'
             }
->>>>>>> 24f07422
             assert state['batches'] == batches
             assert state['max_epoch'] == max_epoch
             assert state['epoch'] == n_calls // len(batches) + 1
             assert state['batch'] == batches[n_calls % len(batches)]
             assert state['n_iters'] == n_calls + 1
-<<<<<<< HEAD
-=======
-            assert state['running']
->>>>>>> 24f07422
+            assert state['running']
             n_calls += 1
 
         runner.on(Event.BATCH_STARTED, on_batch_started)
@@ -118,24 +94,15 @@
         def on_batch_finished(state):
             nonlocal n_calls
             assert set(state) == {
-<<<<<<< HEAD
-                'runner', 'batches', 'max_epoch', 'epoch', 'batch', 'output', 'n_iters'
-            }
-            assert state['runner'] is runner
-=======
                 'batches', 'max_epoch', 'epoch', 'batch', 'output', 'n_iters', 'running'
             }
->>>>>>> 24f07422
             assert state['batches'] == batches
             assert state['max_epoch'] == max_epoch
             assert state['epoch'] == n_calls // len(batches) + 1
             assert state['batch'] == batches[n_calls % len(batches)]
             assert state['output'] == state['batch']**2
             assert state['n_iters'] == n_calls + 1
-<<<<<<< HEAD
-=======
-            assert state['running']
->>>>>>> 24f07422
+            assert state['running']
             n_calls += 1
 
         runner.on(Event.BATCH_FINISHED, on_batch_finished)
@@ -146,20 +113,12 @@
 
         def on_epoch_finished(state):
             nonlocal n_calls
-<<<<<<< HEAD
-            assert set(state) == {'runner', 'batches', 'max_epoch', 'epoch', 'n_iters'}
-            assert state['runner'] is runner
-=======
             assert set(state) == {'batches', 'max_epoch', 'epoch', 'n_iters', 'running'}
->>>>>>> 24f07422
             assert state['batches'] == batches
             assert state['max_epoch'] == max_epoch
             assert state['epoch'] == n_calls + 1
             assert state['n_iters'] == (n_calls + 1) * len(batches)
-<<<<<<< HEAD
-=======
-            assert state['running']
->>>>>>> 24f07422
+            assert state['running']
             n_calls += 1
 
         runner.on(Event.EPOCH_FINISHED, on_epoch_finished)
@@ -169,19 +128,11 @@
         batches, max_epoch = range(10), 5
 
         def on_finished(state):
-<<<<<<< HEAD
-            assert set(state) == {'runner', 'batches', 'max_epoch', 'n_iters'}
-            assert state['runner'] is runner
-            assert state['batches'] == batches
-            assert state['max_epoch'] == max_epoch
-            assert state['n_iters'] == max_epoch * len(batches)
-=======
             assert set(state) == {'batches', 'max_epoch', 'n_iters', 'running'}
             assert state['batches'] == batches
             assert state['max_epoch'] == max_epoch
             assert state['n_iters'] == max_epoch * len(batches)
             assert not state['running']
->>>>>>> 24f07422
 
         runner.on(Event.FINISHED, on_finished)
         runner.run(batches, max_epoch=max_epoch)
